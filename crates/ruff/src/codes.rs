--- conflicted
+++ resolved
@@ -148,11 +148,8 @@
         (Pylint, "R0913") => Rule::TooManyArguments,
         (Pylint, "R0912") => Rule::TooManyBranches,
         (Pylint, "R0915") => Rule::TooManyStatements,
-<<<<<<< HEAD
         (Pylint, "R1711") => Rule::UselessReturn,
-=======
         (Pylint, "W2901") => Rule::RedefinedLoopName,
->>>>>>> 48005d87
 
         // flake8-builtins
         (Flake8Builtins, "001") => Rule::BuiltinVariableShadowing,
